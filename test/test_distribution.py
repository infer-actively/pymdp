--- conflicted
+++ resolved
@@ -107,12 +107,10 @@
         self.assertIsNotNone
         self.assertIsNotNone(model.A[0][:, "II"])
         self.assertIsNotNone(model.A[1][1, :])
-<<<<<<< HEAD
         self.assertIsNotNone(model.B_action_dependencies)
         self.assertIsNotNone(model.num_controls)
         self.assertEqual(model.B_action_dependencies, [[0, 1], [1]])
         self.assertEqual(model.num_controls, [2, 2])
-=======
 
     def test_tensor_shape_change_protection(self):
         """
@@ -131,5 +129,4 @@
         try:
             dist.data = np.ones((len(locations), len(locations)))
         except ValueError:
-            self.fail("Setting tensor with the same shape should not raise a ValueError")
->>>>>>> 8087bab5
+            self.fail("Setting tensor with the same shape should not raise a ValueError")