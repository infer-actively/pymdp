--- conflicted
+++ resolved
@@ -4,11 +4,7 @@
 
 from .algos import run_vanilla_fpi, run_mmp, run_vmp, run_online_filtering
 
-<<<<<<< HEAD
-def update_posterior_states(A, B, obs,  prior=None, num_iter=16, method='vmp'):
-=======
-def update_posterior_states(A, B, obs, actions, prior=None, A_dependencies=None, num_iter=16, method='fpi'):
->>>>>>> b04d0039
+def update_posterior_states(A, B, obs, prior=None, A_dependencies=None, num_iter=16, method='fpi'):
 
     if method == 'fpi':
         return run_vanilla_fpi(A, obs, prior, num_iter=num_iter)
